<<<<<<< HEAD
=======
﻿#if UNITY_2022_1_OR_NEWER && UNITY_WEBGL
// Caching is not supported on WebGL platforms on Unity 2022.1+
// https://docs.unity3d.com/2022.1/Documentation/ScriptReference/Caching.html
#define ABM_DISABLE_CACHING
#endif

>>>>>>> c6b14575
using System;
using System.Collections;
using System.Collections.Generic;
using System.Linq;
using UnityEngine;
using UnityEngine.Networking;
using UnityEngine.UI;

namespace AssetBundles
{
    public struct AssetBundleDownloadCommand
    {
        public string BundleName;
        public Hash128 Hash;
        public uint Version;
        public Action<float> OnProgress;
        public Action<AssetBundle> OnComplete;
    }

    public class AssetBundleDownloader : ICommandHandler<AssetBundleDownloadCommand>
    {
        private const int MAX_RETRY_COUNT = 3;
        private const float RETRY_WAIT_PERIOD = 1;
        private const int MAX_SIMULTANEOUS_DOWNLOADS = 4;

        private static readonly Hash128 DEFAULT_HASH = default(Hash128);

        private static readonly long[] RETRY_ON_ERRORS = {
            503 // Temporary Server Error
        };

        private string baseUri;
        private Action<IEnumerator> coroutineHandler;

        private int activeDownloads = 0;
        private Queue<IEnumerator> downloadQueue = new Queue<IEnumerator>();
        private bool cachingDisabled;
        private RectTransform canvas;

        /// <summary>
        ///     Creates a new instance of the AssetBundleDownloader.
        /// </summary>
        /// <param name="baseUri">Uri to use as the base for all bundle requests.</param>
        public AssetBundleDownloader(string baseUri)
        {
            this.baseUri = baseUri;

            /*this.canvas = GameObject.Find("dlC").GetComponent<RectTransform>(); // This is part of an added feature see line 116's comment for more info
            canvas.GetComponent<Canvas>().enabled = true;*/

#if UNITY_EDITOR
            if (!Application.isPlaying)
                coroutineHandler = EditorCoroutine.Start;
            else
#endif
                coroutineHandler = AssetBundleDownloaderMonobehaviour.Instance.HandleCoroutine;

            if (!this.baseUri.EndsWith("/")) {
                this.baseUri += "/";
            }

#if ABM_DISABLE_CACHING
            cachingDisabled = true;
#endif
        }

        /// <summary>
        ///     Begin handling of a AssetBundleDownloadCommand object.
        /// </summary>
        public void Handle(AssetBundleDownloadCommand cmd)
        {
            InternalHandle(Download(cmd, 0));
        }

        private void InternalHandle(IEnumerator downloadCoroutine)
        {
            if (activeDownloads < MAX_SIMULTANEOUS_DOWNLOADS) {
                activeDownloads++;
                coroutineHandler(downloadCoroutine);
            } else {
                downloadQueue.Enqueue(downloadCoroutine);
            }
        }

        private IEnumerator Download(AssetBundleDownloadCommand cmd, int retryCount)
        {
            var uri = baseUri + cmd.BundleName;
            UnityWebRequest req;
            if (cachingDisabled || (cmd.Version <= 0 && cmd.Hash == DEFAULT_HASH)) {
                if (AssetBundleManager.debugLoggingEnabled) Debug.Log(string.Format("GetAssetBundle [{0}].", uri));
                req = UnityWebRequestAssetBundle.GetAssetBundle(uri);
            } else if (cmd.Hash == DEFAULT_HASH) {
#if (UNITY_2017_1_OR_NEWER && !UNITY_2022_1_OR_NEWER) || (UNITY_2022_1_OR_NEWER && !UNITY_WEBGL)
                if (AssetBundleManager.debugLoggingEnabled) Debug.Log(string.Format("GetAssetBundle [{0}] v[{1}] [{2}].", Caching.IsVersionCached(uri, new Hash128(0, 0, 0, cmd.Version)) ? "cached" : "uncached", cmd.Version, uri));
<<<<<<< HEAD
#endif
#if UNITY_2018_1_OR_NEWER
=======
>>>>>>> c6b14575
                req = UnityWebRequestAssetBundle.GetAssetBundle(uri, cmd.Version, 0);
            } else {
#if (UNITY_2017_1_OR_NEWER && !UNITY_2022_1_OR_NEWER) || (UNITY_2022_1_OR_NEWER && !UNITY_WEBGL)
                if (AssetBundleManager.debugLoggingEnabled) Debug.Log(string.Format("GetAssetBundle [{0}] [{1}] [{2}].", Caching.IsVersionCached(uri, cmd.Hash) ? "cached" : "uncached", uri, cmd.Hash));
<<<<<<< HEAD
#endif
#if UNITY_2018_1_OR_NEWER
=======
>>>>>>> c6b14575
                req = UnityWebRequestAssetBundle.GetAssetBundle(uri, cmd.Hash, 0);
            }

            req.SendWebRequest();
<<<<<<< HEAD
#else
            req.Send();
#endif
            /*var ui = GameObject.Instantiate(Resources.Load("dlCContent"), canvas.Find("Scroll View/Viewport/Content")) as GameObject; // This is a working example added to show the user what is being downloaded You need to make a GUI prefab yourself but this code works without issues
            var uiSlider = ui.GetComponentInChildren<Slider>();
            var uiText = ui.GetComponentInChildren<Text>();
            while (!req.isDone)
            {
                uiSlider.value = req.downloadProgress;
                uiText.text = "Getting "+cmd.BundleName;
=======

            float lastProgress = 0;

            while (!req.isDone) {
                lastProgress = req.downloadProgress;
                cmd.OnProgress?.Invoke(lastProgress);
>>>>>>> c6b14575
                yield return null;
            }
            GameObject.Destroy(ui); */

<<<<<<< HEAD
#if UNITY_2017_1_OR_NEWER
            var isNetworkError = (req.result == UnityWebRequest.Result.ProtocolError);
            var isHttpError = (req.result == UnityWebRequest.Result.ProtocolError);
#else
            var isNetworkError = req.isError;
            var isHttpError = (req.responseCode < 200 || req.responseCode > 299) && req.responseCode != 0;  // 0 indicates the cached version may have been downloaded.  If there was an error then req.isError should have a non-0 code.
=======
            if (lastProgress < 1) {
                cmd.OnProgress?.Invoke(1);
            }

#if UNITY_2021_2_OR_NEWER
            var isNetworkError = req.result == UnityWebRequest.Result.ConnectionError;
            var isHttpError = req.result == UnityWebRequest.Result.ProtocolError;
#else
            var isNetworkError = req.isNetworkError;
            var isHttpError = req.isHttpError;
>>>>>>> c6b14575
#endif

            AssetBundle bundle = null;

            if (isHttpError) {
                Debug.LogError(string.Format("Error downloading [{0}]: [{1}] [{2}]", uri, req.responseCode, req.error));

                if (retryCount < MAX_RETRY_COUNT && RETRY_ON_ERRORS.Contains(req.responseCode)) {
                    Debug.LogWarning(string.Format("Retrying [{0}] in [{1}] seconds...", uri, RETRY_WAIT_PERIOD));
                    req.Dispose();
                    activeDownloads--;
                    yield return new WaitForSeconds(RETRY_WAIT_PERIOD);
                    InternalHandle(Download(cmd, retryCount + 1));
                    yield break;
                }
            } else if (isNetworkError) {
                Debug.LogError(string.Format("Error downloading [{0}]: [{1}]", uri, req.error));
            } else {
                try {
                    bundle = DownloadHandlerAssetBundle.GetContent(req);
                } catch (Exception ex) {
                    // Let the user know there was a problem and continue on with a null bundle.
                    Debug.LogError("Error processing downloaded bundle, exception follows...");
                    Debug.LogException(ex);
                }
            }

            if (!isNetworkError && !isHttpError && string.IsNullOrEmpty(req.error) && bundle == null) {
                if (cachingDisabled) {
                    Debug.LogWarning(string.Format("There was no error downloading [{0}] but the bundle is null.  Caching has already been disabled, not sure there's anything else that can be done.  Returning...", uri));
                } else {
                    Debug.LogWarning(string.Format("There was no error downloading [{0}] but the bundle is null.  Assuming there's something wrong with the cache folder, retrying with cache disabled now and for future requests...", uri));
                    cachingDisabled = true;
                    req.Dispose();
                    activeDownloads--;
                    yield return new WaitForSeconds(RETRY_WAIT_PERIOD);
                    InternalHandle(Download(cmd, retryCount + 1));
                    yield break;
                }
            }

            try {
                cmd.OnComplete(bundle);
            } finally {
                req.Dispose();

                activeDownloads--;

                if (downloadQueue.Count > 0) {
                    InternalHandle(downloadQueue.Dequeue());
                }
            }
        }
    }
}<|MERGE_RESOLUTION|>--- conflicted
+++ resolved
@@ -1,19 +1,15 @@
-<<<<<<< HEAD
-=======
-﻿#if UNITY_2022_1_OR_NEWER && UNITY_WEBGL
+#if UNITY_2022_1_OR_NEWER && UNITY_WEBGL
 // Caching is not supported on WebGL platforms on Unity 2022.1+
 // https://docs.unity3d.com/2022.1/Documentation/ScriptReference/Caching.html
 #define ABM_DISABLE_CACHING
 #endif
 
->>>>>>> c6b14575
 using System;
 using System.Collections;
 using System.Collections.Generic;
 using System.Linq;
 using UnityEngine;
 using UnityEngine.Networking;
-using UnityEngine.UI;
 
 namespace AssetBundles
 {
@@ -44,7 +40,6 @@
         private int activeDownloads = 0;
         private Queue<IEnumerator> downloadQueue = new Queue<IEnumerator>();
         private bool cachingDisabled;
-        private RectTransform canvas;
 
         /// <summary>
         ///     Creates a new instance of the AssetBundleDownloader.
@@ -53,9 +48,6 @@
         public AssetBundleDownloader(string baseUri)
         {
             this.baseUri = baseUri;
-
-            /*this.canvas = GameObject.Find("dlC").GetComponent<RectTransform>(); // This is part of an added feature see line 116's comment for more info
-            canvas.GetComponent<Canvas>().enabled = true;*/
 
 #if UNITY_EDITOR
             if (!Application.isPlaying)
@@ -99,57 +91,23 @@
                 if (AssetBundleManager.debugLoggingEnabled) Debug.Log(string.Format("GetAssetBundle [{0}].", uri));
                 req = UnityWebRequestAssetBundle.GetAssetBundle(uri);
             } else if (cmd.Hash == DEFAULT_HASH) {
-#if (UNITY_2017_1_OR_NEWER && !UNITY_2022_1_OR_NEWER) || (UNITY_2022_1_OR_NEWER && !UNITY_WEBGL)
                 if (AssetBundleManager.debugLoggingEnabled) Debug.Log(string.Format("GetAssetBundle [{0}] v[{1}] [{2}].", Caching.IsVersionCached(uri, new Hash128(0, 0, 0, cmd.Version)) ? "cached" : "uncached", cmd.Version, uri));
-<<<<<<< HEAD
-#endif
-#if UNITY_2018_1_OR_NEWER
-=======
->>>>>>> c6b14575
                 req = UnityWebRequestAssetBundle.GetAssetBundle(uri, cmd.Version, 0);
             } else {
-#if (UNITY_2017_1_OR_NEWER && !UNITY_2022_1_OR_NEWER) || (UNITY_2022_1_OR_NEWER && !UNITY_WEBGL)
                 if (AssetBundleManager.debugLoggingEnabled) Debug.Log(string.Format("GetAssetBundle [{0}] [{1}] [{2}].", Caching.IsVersionCached(uri, cmd.Hash) ? "cached" : "uncached", uri, cmd.Hash));
-<<<<<<< HEAD
-#endif
-#if UNITY_2018_1_OR_NEWER
-=======
->>>>>>> c6b14575
                 req = UnityWebRequestAssetBundle.GetAssetBundle(uri, cmd.Hash, 0);
             }
 
             req.SendWebRequest();
-<<<<<<< HEAD
-#else
-            req.Send();
-#endif
-            /*var ui = GameObject.Instantiate(Resources.Load("dlCContent"), canvas.Find("Scroll View/Viewport/Content")) as GameObject; // This is a working example added to show the user what is being downloaded You need to make a GUI prefab yourself but this code works without issues
-            var uiSlider = ui.GetComponentInChildren<Slider>();
-            var uiText = ui.GetComponentInChildren<Text>();
-            while (!req.isDone)
-            {
-                uiSlider.value = req.downloadProgress;
-                uiText.text = "Getting "+cmd.BundleName;
-=======
 
             float lastProgress = 0;
 
             while (!req.isDone) {
                 lastProgress = req.downloadProgress;
                 cmd.OnProgress?.Invoke(lastProgress);
->>>>>>> c6b14575
                 yield return null;
             }
-            GameObject.Destroy(ui); */
 
-<<<<<<< HEAD
-#if UNITY_2017_1_OR_NEWER
-            var isNetworkError = (req.result == UnityWebRequest.Result.ProtocolError);
-            var isHttpError = (req.result == UnityWebRequest.Result.ProtocolError);
-#else
-            var isNetworkError = req.isError;
-            var isHttpError = (req.responseCode < 200 || req.responseCode > 299) && req.responseCode != 0;  // 0 indicates the cached version may have been downloaded.  If there was an error then req.isError should have a non-0 code.
-=======
             if (lastProgress < 1) {
                 cmd.OnProgress?.Invoke(1);
             }
@@ -160,7 +118,6 @@
 #else
             var isNetworkError = req.isNetworkError;
             var isHttpError = req.isHttpError;
->>>>>>> c6b14575
 #endif
 
             AssetBundle bundle = null;
